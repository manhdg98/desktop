--- conflicted
+++ resolved
@@ -2,11 +2,8 @@
 
 import Stats from './stats'
 import {URLActionType} from '../lib/parse-url'
-<<<<<<< HEAD
 import {WindowState} from '../lib/window-state'
-=======
 import {IPCLogEntry} from '../lib/ipc-log-entry'
->>>>>>> 732eab12
 
 export default class AppWindow {
   private window: Electron.BrowserWindow
