import * as URL from 'url'
import User from '../models/user'

const Octokat = require('octokat')

/**
 * Information about a repository as returned by the GitHub API.
 */
<<<<<<< HEAD
export interface IAPIRepository {
  cloneUrl: string,
  htmlUrl: string,
  name: string
  owner: {
=======
export interface APIRepository {
  readonly cloneUrl: string,
  readonly htmlUrl: string,
  readonly name: string
  readonly owner: {
>>>>>>> d7150707
    avatarUrl: string,
    login: string
    type: 'user' | 'org'
  },
  readonly private: boolean,
  readonly fork: boolean,
  readonly stargazersCount: number
}

/**
 * An object for making authenticated requests to the GitHub API
 */
export default class API {
  private client: any

  public constructor(user: User) {
    this.client = new Octokat({token: user.token, rootURL: user.endpoint})
  }

  /**
   * Loads all repositories accessible to the current user.
   *
   * Loads public and private repositories across all organizations
   * as well as the user account.
   *
   * @returns A promise yielding an array of {APIRepository} instances or error
   */
<<<<<<< HEAD
  public async fetchRepos(): Promise<IAPIRepository[]> {
    const results: IAPIRepository[] = []
=======
  public async fetchRepos(): Promise<ReadonlyArray<APIRepository>> {
    const results: APIRepository[] = []
>>>>>>> d7150707
    let nextPage = this.client.user.repos
    while (nextPage) {
      const request = await nextPage.fetch()
      results.push(...request.items)
      nextPage = request.nextPage
    }

    return results
  }

  /** Fetch a repo by its owner and name. */
  public fetchRepository(owner: string, name: string): Promise<IAPIRepository> {
    return this.client.repos(owner, name).fetch()
  }
}

/**
 * Get the URL for the HTML site. For example:
 *
 * https://api.github.com -> https://github.com
 * http://github.mycompany.com/api -> http://github.mycompany.com/
 */
export function getHTMLURL(endpoint: string): string {
  if (endpoint === getDotComAPIEndpoint()) {
    // GitHub.com is A Special Snowflake in that the API lives at a subdomain
    // but the site itself lives on the parent domain.
    return 'https://github.com'
  } else {
    const parsed = URL.parse(endpoint)
    return `${parsed.protocol}//${parsed.hostname}`
  }
}

/** Get github.com's API endpoint. */
export function getDotComAPIEndpoint(): string {
  return 'https://api.github.com'
}

/** Get the user for the endpoint. */
export function getUserForEndpoint(users: ReadonlyArray<User>, endpoint: string): User {
  return users.filter(u => u.endpoint === endpoint)[0]
}<|MERGE_RESOLUTION|>--- conflicted
+++ resolved
@@ -6,19 +6,11 @@
 /**
  * Information about a repository as returned by the GitHub API.
  */
-<<<<<<< HEAD
 export interface IAPIRepository {
-  cloneUrl: string,
-  htmlUrl: string,
-  name: string
-  owner: {
-=======
-export interface APIRepository {
   readonly cloneUrl: string,
   readonly htmlUrl: string,
   readonly name: string
   readonly owner: {
->>>>>>> d7150707
     avatarUrl: string,
     login: string
     type: 'user' | 'org'
@@ -46,13 +38,8 @@
    *
    * @returns A promise yielding an array of {APIRepository} instances or error
    */
-<<<<<<< HEAD
-  public async fetchRepos(): Promise<IAPIRepository[]> {
+  public async fetchRepos(): Promise<ReadonlyArray<IAPIRepository>> {
     const results: IAPIRepository[] = []
-=======
-  public async fetchRepos(): Promise<ReadonlyArray<APIRepository>> {
-    const results: APIRepository[] = []
->>>>>>> d7150707
     let nextPage = this.client.user.repos
     while (nextPage) {
       const request = await nextPage.fetch()
