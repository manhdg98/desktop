--- conflicted
+++ resolved
@@ -305,33 +305,25 @@
       console.error(e)
     }
 
-<<<<<<< HEAD
     this.updateChangesState(repository, state => {
-      return {
-        workingDirectory,
-=======
-    const currentState = this.getRepositoryState(repository)
-    const filesByID = new Map<string, WorkingDirectoryFileChange>()
-    currentState.changesState.workingDirectory.files.forEach(file => {
-      filesByID.set(file.id, file)
-    })
-
-    const mergedFiles = workingDirectory.files.map(file => {
-      const existingFile = filesByID.get(file.id)
-      if (existingFile) {
-        return file.withInclude(existingFile.include)
-      } else {
-        return file
-      }
-    })
-
-    const includeAll = this.getIncludeAllState(mergedFiles)
-
-    const newState: IRepositoryState = {
-      historyState: currentState.historyState,
-      changesState: {
+      const filesByID = new Map<string, WorkingDirectoryFileChange>()
+      state.workingDirectory.files.forEach(file => {
+        filesByID.set(file.id, file)
+      })
+
+      const mergedFiles = workingDirectory.files.map(file => {
+        const existingFile = filesByID.get(file.id)
+        if (existingFile) {
+          return file.withInclude(existingFile.include)
+        } else {
+          return file
+        }
+      })
+
+      const includeAll = this.getIncludeAllState(mergedFiles)
+
+      return {
         workingDirectory: new WorkingDirectoryStatus(mergedFiles, includeAll),
->>>>>>> f860a1aa
         selectedFile: null,
       }
     })
@@ -407,15 +399,7 @@
         }
       })
 
-      const allSelected = newFiles.every(f => f.include)
-      const noneSelected = newFiles.every(f => !f.include)
-
-      let includeAll: boolean | null = null
-      if (allSelected) {
-        includeAll = true
-      } else if (noneSelected) {
-        includeAll = false
-      }
+      const includeAll = this.getIncludeAllState(newFiles)
 
       const workingDirectory = new WorkingDirectoryStatus(newFiles, includeAll)
       return {
@@ -428,24 +412,6 @@
         branch: state.branch,
       }
     })
-<<<<<<< HEAD
-=======
-
-    const includeAll = this.getIncludeAllState(newFiles)
-
-    const workingDirectory = new WorkingDirectoryStatus(newFiles, includeAll)
-    const newState: IRepositoryState = {
-      selectedSection: state.selectedSection,
-      changesState: {
-        workingDirectory,
-        selectedFile: state.changesState.selectedFile,
-      },
-      historyState: state.historyState,
-      branch: state.branch,
-    }
-
-    this.updateRepositoryState(repository, newState)
->>>>>>> f860a1aa
     this.emitUpdate()
 
     return Promise.resolve()
