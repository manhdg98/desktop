--- conflicted
+++ resolved
@@ -188,13 +188,10 @@
   /** The currently selected tab for the Branches foldout. */
   readonly selectedBranchesTab: BranchesTab
 
-<<<<<<< HEAD
   /** Show the diverging notification banner */
   readonly isDivergingBranchBannerVisible: boolean
-=======
   /** The currently selected appearance (aka theme) */
   readonly selectedTheme: ApplicationTheme
->>>>>>> 0cffef1a
 }
 
 export enum PopupType {
