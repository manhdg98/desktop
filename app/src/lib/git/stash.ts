import { git } from '.'
import { Repository } from '../../models/repository'

export const DesktopStashEntryMarker = '!!GitHub_Desktop'

export interface IStashEntry {
  /** The name of the branch at the time the entry was created. */
  readonly branchName: string

  /** The SHA of the commit object created as a result of stashing. */
  readonly stashSha: string
}

/** RegEx for parsing out the stash SHA and message */
const stashEntryRe = /^([0-9a-f]{40})@(.+)$/

/**
 * RegEx for determining if a stash entry is created by Desktop
 *
 * This is done by looking for a magic string with the following
 * format: `!!GitHub_Desktop<branch@commit>`
 */
const stashEntryMessageRe = /^!!GitHub_Desktop<(.+)@([0-9|a-z|A-Z]{40})>$/

/**
 * Get the list of stash entries created by Desktop in the current repository
 * using the default ordering of `git stash list` (i.e., LIFO ordering).
 */
export async function getDesktopStashEntries(
  repository: Repository
): Promise<ReadonlyArray<IStashEntry>> {
  const prettyFormat = '%H:%gs'
  const result = await git(
    ['log', '-g', 'refs/stash', `--pretty=${prettyFormat}`],
    repository.path,
    'getStashEntries'
  )

  if (result.stderr !== '') {
    //don't really care what the error is right now, but will once dugite is updated
    throw new Error(result.stderr)
  }

  const out = result.stdout
  const lines = out.split('\n')

  const stashEntries: Array<IStashEntry> = []
  for (const line of lines) {
    const match = stashEntryRe.exec(line)

    if (match == null) {
      continue
    }

    const message = match[2]
    const branchName = extractBranchFromMessage(message)

    // if branch name is null, the stash entry isn't using our magic string
    if (branchName === null) {
      continue
    }

    stashEntries.push({
      branchName: branchName,
      stashSha: match[1],
    })
  }

  return stashEntries
}

<<<<<<< HEAD
/**
 * Returns the last Desktop created stash entry for the given branch
 */
export async function getLastDesktopStashEntry(
  repository: Repository,
  branchName: string
) {
  const entries = await getDesktopStashEntries(repository)

  // Since stash objects are returned in a LIFO manner, the first
  // entry found is guaranteed to be the last entry created
  return entries.find(stash => stash.branchName === branchName) || null
}

/**
 * Creates a Desktop specific stash message
 */
export function createStashMessage(branchName: string, tipSha: string) {
=======
/** Creates a stash entry message that idicates the entry was created by Desktop */
export function createDesktopStashMessage(branchName: string, tipSha: string) {
>>>>>>> 204aaf56
  return `${DesktopStashEntryMarker}<${branchName}@${tipSha}>`
}

/**
 * Stashes the changes in the working directory
 */
<<<<<<< HEAD
export async function createStashEntry(
=======
export async function createDesktopStashEntry(
>>>>>>> 204aaf56
  repository: Repository,
  branchName: string,
  tipSha: string
) {
<<<<<<< HEAD
  const message = createStashMessage(branchName, tipSha)
  await git(
=======
  const message = createDesktopStashMessage(branchName, tipSha)
  const result = await git(
>>>>>>> 204aaf56
    ['stash', 'push', '-m', message],
    repository.path,
    'createStashEntry'
  )
<<<<<<< HEAD
=======

  if (result.stderr !== '') {
    throw new Error(result.stderr)
  }
>>>>>>> 204aaf56
}

function extractBranchFromMessage(message: string): string | null {
  const match = stashEntryMessageRe.exec(message)
  if (match === null) {
    return null
  }

  const branchName = match[1]
  return branchName.length > 0 ? branchName : null
}<|MERGE_RESOLUTION|>--- conflicted
+++ resolved
@@ -69,7 +69,6 @@
   return stashEntries
 }
 
-<<<<<<< HEAD
 /**
  * Returns the last Desktop created stash entry for the given branch
  */
@@ -84,47 +83,29 @@
   return entries.find(stash => stash.branchName === branchName) || null
 }
 
-/**
- * Creates a Desktop specific stash message
- */
-export function createStashMessage(branchName: string, tipSha: string) {
-=======
 /** Creates a stash entry message that idicates the entry was created by Desktop */
 export function createDesktopStashMessage(branchName: string, tipSha: string) {
->>>>>>> 204aaf56
   return `${DesktopStashEntryMarker}<${branchName}@${tipSha}>`
 }
 
 /**
  * Stashes the changes in the working directory
  */
-<<<<<<< HEAD
-export async function createStashEntry(
-=======
 export async function createDesktopStashEntry(
->>>>>>> 204aaf56
   repository: Repository,
   branchName: string,
   tipSha: string
 ) {
-<<<<<<< HEAD
-  const message = createStashMessage(branchName, tipSha)
-  await git(
-=======
   const message = createDesktopStashMessage(branchName, tipSha)
   const result = await git(
->>>>>>> 204aaf56
     ['stash', 'push', '-m', message],
     repository.path,
     'createStashEntry'
   )
-<<<<<<< HEAD
-=======
 
   if (result.stderr !== '') {
     throw new Error(result.stderr)
   }
->>>>>>> 204aaf56
 }
 
 function extractBranchFromMessage(message: string): string | null {
