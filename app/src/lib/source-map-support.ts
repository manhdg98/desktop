import * as Path from 'path'
import * as Fs from 'fs'

const fileUriToPath: (uri: string) => string = require('file-uri-to-path')
const sourceMapSupport = require('source-map-support')

/**
 * This array tells the source map logic which files that we can expect to
 * be able to resolve a source map for and they should reflect the chunks
 * entry names from our webpack config.
 *
 * Note that we explicitly don't enable source maps for the crash process
 * since it's possible that the error which caused us to spawn the crash
 * process was related to source maps.
 */
<<<<<<< HEAD
const knownFilesWithSourceMap = [ 'renderer.js', 'main.js' ]
=======
const knownFilesWithSourceMap = ['renderer.js', 'main.js', 'shared.js']
>>>>>>> a61a5bdc

function retrieveSourceMap(source: string) {
  // This is a happy path in case we know for certain that we won't be
  // able to resolve a source map for the given location.
  if (!knownFilesWithSourceMap.some(file => source.endsWith(file))) {
    return null
  }

  // We get a file uri when we're inside a renderer, convert to a path
  if (source.startsWith('file://')) {
    source = fileUriToPath(source)
  }

  // We store our source maps right next to the bundle
  const path = `${source}.map`

  if (__DEV__ && path.startsWith('http://')) {
    try {
      const xhr = new XMLHttpRequest()
      xhr.open('GET', path, false)
      xhr.send(null)
      if (xhr.readyState === 4 && xhr.status === 200) {
        return { url: Path.basename(path), map: xhr.responseText }
      }
    } catch (error) {
      return
    }
    return
  }

  // We don't have an option here, see
  //  https://github.com/v8/v8/wiki/Stack-Trace-API#customizing-stack-traces
  // This happens on-demand when someone accesses the stack
  // property on an error object and has to be synchronous :/
  // tslint:disable-next-line:no-sync-functions
  if (!Fs.existsSync(path)) {
    return
  }

  try {
    // tslint:disable-next-line:no-sync-functions
    const map = Fs.readFileSync(path, 'utf8')
    return { url: Path.basename(path), map }
  } catch (error) {
    return
  }
}

/** A map from errors to their stack frames. */
const stackFrameMap = new WeakMap<Error, ReadonlyArray<any>>()

/**
 * The `prepareStackTrace` that comes from the `source-map-support` module.
 * We'll use this when the user explicitly wants the stack source mapped.
 */
let prepareStackTraceWithSourceMap: (
  error: Error,
  frames: ReadonlyArray<any>
) => string

/**
 * Capture the error's stack frames and return a standard, un-source mapped
 * stack trace.
 */
function prepareStackTrace(error: Error, frames: ReadonlyArray<any>) {
  stackFrameMap.set(error, frames)

  // Ideally we'd use the default `Error.prepareStackTrace` here but it's
  // undefined so V8 must doing something fancy. Instead we'll do a decent
  // impression.
  return error + frames.map(frame => `\n    at ${frame}`).join('')
}

/** Enable source map support in the current process. */
export function enableSourceMaps() {
  sourceMapSupport.install({
    environment: 'node',
    handleUncaughtExceptions: false,
    retrieveSourceMap,
  })

  const AnyError = Error as any
  // We want to keep `source-map-support`s `prepareStackTrace` around to use
  // later, but our cheaper `prepareStackTrace` should be the default.
  prepareStackTraceWithSourceMap = AnyError.prepareStackTrace
  AnyError.prepareStackTrace = prepareStackTrace
}

/**
 * Make a copy of the error with a source-mapped stack trace. If it couldn't
 * perform the source mapping, it'll use the original error stack.
 */
export function withSourceMappedStack(error: Error): Error {
  return {
    name: error.name,
    message: error.message,
    stack: sourceMappedStackTrace(error),
  }
}

/** Get the source mapped stack trace for the error. */
function sourceMappedStackTrace(error: Error): string | undefined {
  let frames = stackFrameMap.get(error)

  if (!frames) {
    // At this point there's no guarantee that anyone has actually retrieved the
    // stack on this error which means that our custom prepareStackTrace handler
    // hasn't run and as a result of that we don't have the native frames stored
    // in our weak map. In order to get around that we'll eagerly access the
    // stack, forcing our handler to run which should ensure that the native
    // frames are stored in our weak map.
    // tslint:disable-next-line:whitespace
    ;(error.stack || '').toString()
    frames = stackFrameMap.get(error)
  }

  if (!frames) {
    return error.stack
  }

  return prepareStackTraceWithSourceMap(error, frames)
}<|MERGE_RESOLUTION|>--- conflicted
+++ resolved
@@ -13,11 +13,7 @@
  * since it's possible that the error which caused us to spawn the crash
  * process was related to source maps.
  */
-<<<<<<< HEAD
-const knownFilesWithSourceMap = [ 'renderer.js', 'main.js' ]
-=======
-const knownFilesWithSourceMap = ['renderer.js', 'main.js', 'shared.js']
->>>>>>> a61a5bdc
+const knownFilesWithSourceMap = ['renderer.js', 'main.js']
 
 function retrieveSourceMap(source: string) {
   // This is a happy path in case we know for certain that we won't be
@@ -129,7 +125,6 @@
     // in our weak map. In order to get around that we'll eagerly access the
     // stack, forcing our handler to run which should ensure that the native
     // frames are stored in our weak map.
-    // tslint:disable-next-line:whitespace
     ;(error.stack || '').toString()
     frames = stackFrameMap.get(error)
   }
