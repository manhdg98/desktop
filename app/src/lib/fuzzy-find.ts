--- conflicted
+++ resolved
@@ -28,13 +28,12 @@
   // matching `query` against itself is a perfect match.
   const maxScore = score(query, query, 1)
   const result = items
-<<<<<<< HEAD
     .map(
       (item): IMatch<T> => {
         const matches: Array<ReadonlyArray<number>> = []
         const itemTextArray = getKey(item)
         itemTextArray.forEach(text => {
-          matches.push(fuzzAldrin.match(text, query, undefined, options))
+          matches.push(fuzzAldrin.match(text, query))
         })
 
         return {
@@ -45,22 +44,6 @@
             subtitle: matches.length > 1 ? matches[1] : [],
           },
         }
-=======
-    .map((item): IMatch<T> => {
-      const matches: Array<ReadonlyArray<number>> = []
-      const itemTextArray = getKey(item)
-      itemTextArray.forEach(text => {
-        matches.push(fuzzAldrin.match(text, query))
-      })
-
-      return {
-        score: score(itemTextArray.join(''), query, maxScore),
-        item,
-        matches: {
-          title: matches[0],
-          subtitle: matches.length > 1 ? matches[1] : [],
-        },
->>>>>>> 9b79d092
       }
     )
     .filter(
