import * as React from 'react'
<<<<<<< HEAD
import { CommitList } from './commit-list'
import { CommitSummaryContainer } from './commit-summary-container'
import { FileDiff } from '../file-diff'
import { Repository } from '../../models/repository'
=======
import CommitList from './commit-list'
import CommitSummaryContainer from './commit-summary-container'
import Diff from '../diff'
import Repository from '../../models/repository'
>>>>>>> 8d110bb3
import { FileChange } from '../../models/status'
import { Commit } from '../../lib/local-git-operations'
import { Dispatcher, IGitHubUser } from '../../lib/dispatcher'
import { IHistoryState } from '../../lib/app-state'
import { ThrottledScheduler } from '../lib/throttled-scheduler'
import { Resizable } from '../resizable'

/** If we're within this many rows from the bottom, load the next history batch. */
const CloseToBottomThreshold = 10

interface IHistoryProps {
  readonly repository: Repository
  readonly dispatcher: Dispatcher
  readonly history: IHistoryState
  readonly gitHubUsers: Map<string, IGitHubUser>
  readonly emoji: Map<string, string>
  readonly commits: Map<string, Commit>
}

/** The History component. Contains the commit list, commit summary, and diff. */
export class History extends React.Component<IHistoryProps, void> {
  private readonly loadChangedFilesScheduler = new ThrottledScheduler(200)

  private onCommitChanged(commit: Commit) {
    const newSelection = { sha: commit.sha, file: null }
    this.props.dispatcher.changeHistorySelection(this.props.repository, newSelection)

    this.loadChangedFilesScheduler.queue(() => {
      this.props.dispatcher.loadChangedFilesForCurrentSelection(this.props.repository)
    })
  }

  private onFileSelected(file: FileChange) {
    const newSelection = { sha: this.props.history.selection.sha, file }
    this.props.dispatcher.changeHistorySelection(this.props.repository, newSelection)
  }

  private onScroll(start: number, end: number) {
    const history = this.props.history.history
    if (history.length - end <= CloseToBottomThreshold) {
      this.props.dispatcher.loadNextHistoryBatch(this.props.repository)
    }
  }

  public componentWillUnmount() {
    this.loadChangedFilesScheduler.clear()
  }

  public render() {
    const sha = this.props.history.selection.sha
    const commit = sha ? (this.props.commits.get(sha) || null) : null
    const selectedFile = this.props.history.selection.file
    return (
      <div className='panel-container' id='history'>
        <Resizable configKey='commit-list-width'>
          <CommitList commits={this.props.commits}
                      history={this.props.history.history}
                      selectedSHA={this.props.history.selection.sha}
                      onCommitChanged={commit => this.onCommitChanged(commit)}
                      onScroll={(start, end) => this.onScroll(start, end)}
                      repository={this.props.repository}
                      gitHubUsers={this.props.gitHubUsers}
                      dispatcher={this.props.dispatcher}
                      emoji={this.props.emoji}/>
        </Resizable>
        <Resizable configKey='commit-summary-width'>
          <CommitSummaryContainer repository={this.props.repository}
                                  commit={commit}
                                  files={this.props.history.changedFiles}
                                  selectedFile={this.props.history.selection.file}
                                  onSelectedFileChanged={file => this.onFileSelected(file)}
                                  emoji={this.props.emoji}/>
        </Resizable>
        <Diff repository={this.props.repository}
          file={selectedFile}
          commit={commit}
          readOnly={true} />
      </div>
    )
  }
}<|MERGE_RESOLUTION|>--- conflicted
+++ resolved
@@ -1,15 +1,8 @@
 import * as React from 'react'
-<<<<<<< HEAD
 import { CommitList } from './commit-list'
 import { CommitSummaryContainer } from './commit-summary-container'
-import { FileDiff } from '../file-diff'
+import { Diff } from '../diff'
 import { Repository } from '../../models/repository'
-=======
-import CommitList from './commit-list'
-import CommitSummaryContainer from './commit-summary-container'
-import Diff from '../diff'
-import Repository from '../../models/repository'
->>>>>>> 8d110bb3
 import { FileChange } from '../../models/status'
 import { Commit } from '../../lib/local-git-operations'
 import { Dispatcher, IGitHubUser } from '../../lib/dispatcher'
