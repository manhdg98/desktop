import * as React from 'react'
import * as classNames from 'classnames'
import * as  ReactCSSTransitionGroup from 'react-addons-css-transition-group'
import { ipcRenderer, remote, shell } from 'electron'

import { RepositoriesList } from './repositories-list'
import { RepositoryView } from './repository'
import { WindowControls } from './window/window-controls'
import { Dispatcher, AppStore, CloningRepository } from '../lib/dispatcher'
import { Repository } from '../models/repository'
import { MenuEvent, MenuIDs } from '../main-process/menu'
import { assertNever } from '../lib/fatal-error'
import { IAppState, RepositorySection, PopupType, FoldoutType, SelectionType } from '../lib/app-state'
import { Branches } from './branches'
import { RenameBranch } from './rename-branch'
import { DeleteBranch } from './delete-branch'
import { CloningRepositoryView } from './cloning-repository'
import { Toolbar, ToolbarDropdown, DropdownState, PushPullButton } from './toolbar'
import { OcticonSymbol, iconForRepository } from './octicons'
import { setMenuEnabled, setMenuVisible } from './main-process-proxy'
import { DiscardChanges } from './discard-changes'
import { updateStore, UpdateState } from './lib/update-store'
import { getDotComAPIEndpoint } from '../lib/api'
import { ILaunchStats } from '../lib/stats'
import { Welcome } from './welcome'
import { AppMenu } from './app-menu'
import { findItemByAccessKey, itemIsSelectable } from '../models/app-menu'
import { UpdateAvailable } from './updates'
import { Preferences } from './preferences'
import { User } from '../models/user'
import { TipState } from '../models/tip'
import { shouldRenderApplicationMenu } from './lib/features'
import { Merge } from './merge-branch'
import { RepositorySettings } from './repository-settings'
import { AppError } from './app-error'
<<<<<<< HEAD
import { MissingRepository } from './missing-repository'
=======
import { SignIn } from './sign-in'
>>>>>>> c84af6df

/** The interval at which we should check for updates. */
const UpdateCheckInterval = 1000 * 60 * 60 * 4

const SendStatsInterval = 1000 * 60 * 60 * 4

interface IAppProps {
  readonly dispatcher: Dispatcher
  readonly appStore: AppStore
}

export const dialogTransitionEnterTimeout = 250
export const dialogTransitionLeaveTimeout = 100

export class App extends React.Component<IAppProps, IAppState> {

  /**
   * Used on non-macOS platforms to support the Alt key behavior for
   * the custom application menu. See the event handlers for window
   * keyup and keydown.
   */
  private lastKeyPressed: string | null = null

  /**
   * Gets a value indicating whether or not we're currently showing a
   * modal dialog such as the preferences, or an error dialog.
   */
  private get isShowingModal() {
    return this.state.currentPopup || this.state.errors.length
  }

  public constructor(props: IAppProps) {
    super(props)

    this.state = props.appStore.getState()
    props.appStore.onDidUpdate(state => {
      this.setState(state)

      this.updateMenu(state)
    })

    props.appStore.onDidError(error => {
      props.dispatcher.postError(error)
    })

    ipcRenderer.on('menu-event', (event: Electron.IpcRendererEvent, { name }: { name: MenuEvent }) => {
      this.onMenuEvent(name)
    })

    updateStore.onDidChange(state => {
      const visibleItem = (function () {
        switch (state) {
          case UpdateState.CheckingForUpdates: return 'checking-for-updates'
          case UpdateState.UpdateReady: return 'quit-and-install-update'
          case UpdateState.UpdateNotAvailable: return 'check-for-updates'
          case UpdateState.UpdateAvailable: return 'downloading-update'
        }

        return assertNever(state, `Unknown update state: ${state}`)
      })() as MenuIDs

      const menuItems = new Set([
        'checking-for-updates',
        'downloading-update',
        'check-for-updates',
        'quit-and-install-update',
      ]) as Set<MenuIDs>

      menuItems.delete(visibleItem)
      for (const item of menuItems) {
        setMenuVisible(item, false)
      }

      setMenuVisible(visibleItem, true)

      if (state === UpdateState.UpdateReady) {
        this.props.dispatcher.showPopup({ type: PopupType.UpdateAvailable })
      }
    })

    updateStore.onError(error => {
      console.log(`Error checking for updates:`)
      console.error(error)

      this.props.dispatcher.postError(error)
    })

    setInterval(() => this.checkForUpdates(), UpdateCheckInterval)
    this.checkForUpdates()

    ipcRenderer.on('launch-timing-stats', (event: Electron.IpcRendererEvent, { stats }: { stats: ILaunchStats }) => {
      console.info(`App ready time: ${stats.mainReadyTime}ms`)
      console.info(`Load time: ${stats.loadTime}ms`)
      console.info(`Renderer ready time: ${stats.rendererReadyTime}ms`)

      this.props.dispatcher.recordLaunchStats(stats)
      this.props.dispatcher.reportStats()

      setInterval(() => this.props.dispatcher.reportStats(), SendStatsInterval)
    })
  }

  private updateMenu(state: IAppState) {
    const selectedState = state.selectedState
    const isHostedOnGitHub = this.getCurrentRepositoryGitHubURL() !== null

    let onNonDefaultBranch = false
    let onBranch = false
    let hasDefaultBranch = false
    let hasPublishedBranch = false
    let networkActionInProgress = false

    if (selectedState && selectedState.type === SelectionType.Repository) {
      const branchesState = selectedState.state.branchesState
      const tip = branchesState.tip
      const defaultBranch = branchesState.defaultBranch

      hasDefaultBranch = Boolean(defaultBranch)

      onBranch = tip.kind === TipState.Valid

      // If we are:
      //  1. on the default branch, or
      //  2. on an unborn branch, or
      //  3. on a detached HEAD
      // there's not much we can do.
      if (tip.kind === TipState.Valid) {
        if (defaultBranch !== null) {
          onNonDefaultBranch = tip.branch.name !== defaultBranch.name
        }

        hasPublishedBranch = !!tip.branch.upstream
      } else {
        onNonDefaultBranch = true
      }

      networkActionInProgress = selectedState.state.pushPullInProgress
    }

    setMenuEnabled('rename-branch', onNonDefaultBranch)
    setMenuEnabled('delete-branch', onNonDefaultBranch)
    setMenuEnabled('update-branch', onNonDefaultBranch && hasDefaultBranch)
    setMenuEnabled('merge-branch', onBranch)
    setMenuEnabled('view-repository-on-github', isHostedOnGitHub)
    setMenuEnabled('compare-branch', isHostedOnGitHub && hasPublishedBranch)
    setMenuEnabled('open-in-shell', onBranch)
    setMenuEnabled('push', !networkActionInProgress)
    setMenuEnabled('pull', !networkActionInProgress)
  }

  private onMenuEvent(name: MenuEvent): any {

    // Don't react to menu events when an error dialog is shown.
    if (this.state.errors.length) {
      return
    }

    switch (name) {
      case 'push': return this.push()
      case 'pull': return this.pull()
      case 'select-changes': return this.selectChanges()
      case 'select-history': return this.selectHistory()
      case 'add-local-repository': return this.showFileBrowser()
      case 'create-branch': return this.showBranches(true)
      case 'show-branches': return this.showBranches(false)
      case 'remove-repository': return this.removeRepository()
      case 'add-repository': return this.addRepository()
      case 'rename-branch': return this.renameBranch()
      case 'delete-branch': return this.deleteBranch()
      case 'check-for-updates': return this.checkForUpdates()
      case 'quit-and-install-update': return updateStore.quitAndInstallUpdate()
      case 'show-preferences': return this.props.dispatcher.showPopup({ type: PopupType.Preferences })
      case 'choose-repository': return this.props.dispatcher.showFoldout({ type: FoldoutType.Repository, expandAddRepository: false })
      case 'open-working-directory': return this.openWorkingDirectory()
      case 'update-branch': return this.updateBranch()
      case 'merge-branch': return this.mergeBranch()
      case 'show-repository-settings' : return this.showRepositorySettings()
      case 'view-repository-on-github' : return this.viewRepositoryOnGitHub()
      case 'compare-branch': return this.compareBranch()
      case 'open-in-shell' : return this.openShell()
    }

    return assertNever(name, `Unknown menu event name: ${name}`)
  }

  private checkForUpdates() {
    if (__RELEASE_ENV__ === 'development' || __RELEASE_ENV__ === 'test') { return }

    const dotComUser = this.getDotComUser()
    const login = dotComUser ? dotComUser.login : ''
    updateStore.checkForUpdates(login)
  }

  private getDotComUser(): User | null {
    const state = this.props.appStore.getState()
    const users = state.users
    const dotComUser = users.find(u => u.endpoint === getDotComAPIEndpoint())
    return dotComUser || null
  }

  private getEnterpriseUser(): User | null {
    const state = this.props.appStore.getState()
    const users = state.users
    const enterpriseUser = users.find(u => u.endpoint !== getDotComAPIEndpoint())
    return enterpriseUser || null
  }

  private updateBranch() {
    const state = this.state.selectedState
    if (!state || state.type !== SelectionType.Repository) { return }

    const defaultBranch = state.state.branchesState.defaultBranch
    if (!defaultBranch) { return }

    this.props.dispatcher.mergeBranch(state.repository, defaultBranch.name)
  }

  private mergeBranch() {
    const state = this.state.selectedState
    if (!state || state.type !== SelectionType.Repository) { return }

    this.props.dispatcher.showPopup({
      type: PopupType.MergeBranch,
      repository: state.repository,
    })
  }

  private compareBranch() {
    const htmlURL = this.getCurrentRepositoryGitHubURL()
    if (!htmlURL) { return }

    const state = this.state.selectedState
    if (!state || state.type !== SelectionType.Repository) { return }

    const branchTip = state.state.branchesState.tip
    if (branchTip.kind !== TipState.Valid || !branchTip.branch.upstreamWithoutRemote) { return }

    const compareURL = `${htmlURL}/compare/${branchTip.branch.upstreamWithoutRemote}`
    this.props.dispatcher.openInBrowser(compareURL)
  }

  private openWorkingDirectory() {
    const state = this.state.selectedState
    if (!state || state.type !== SelectionType.Repository) { return }

    shell.showItemInFolder(state.repository.path)
  }

  private renameBranch() {
    const state = this.state.selectedState
    if (!state || state.type !== SelectionType.Repository) { return }

    const tip = state.state.branchesState.tip
    if (tip.kind === TipState.Valid) {
      this.props.dispatcher.showPopup({
        type: PopupType.RenameBranch,
        repository: state.repository,
        branch: tip.branch,
      })
    }
  }

  private deleteBranch() {
    const state = this.state.selectedState
    if (!state || state.type !== SelectionType.Repository) { return }

    const tip = state.state.branchesState.tip

    if (tip.kind === TipState.Valid) {
      this.props.dispatcher.showPopup({
        type: PopupType.DeleteBranch,
        repository: state.repository,
        branch: tip.branch,
      })
    }
  }

  private addRepository() {
    this.props.dispatcher.showFoldout({
      type: FoldoutType.Repository,
      expandAddRepository: true,
    })
  }

  private showBranches(expandCreateBranch: boolean) {
    const state = this.state.selectedState
    if (!state || state.type !== SelectionType.Repository) { return }

    this.props.dispatcher.showFoldout({ type: FoldoutType.Branch, expandCreateBranch })
  }

  private selectChanges() {
    const state = this.state.selectedState
    if (!state || state.type !== SelectionType.Repository) { return }

    this.props.dispatcher.changeRepositorySection(state.repository, RepositorySection.Changes)
  }

  private selectHistory() {
    const state = this.state.selectedState
    if (!state || state.type !== SelectionType.Repository) { return }

    this.props.dispatcher.changeRepositorySection(state.repository, RepositorySection.History)
  }

  private push() {
    const state = this.state.selectedState
    if (!state || state.type !== SelectionType.Repository) { return }

    this.props.dispatcher.push(state.repository)
  }

  private async pull() {
    const state = this.state.selectedState
    if (!state || state.type !== SelectionType.Repository) { return }

    this.props.dispatcher.pull(state.repository)
  }

  public componentDidMount() {
    document.ondragover = document.ondrop = (e) => {
      e.preventDefault()
    }

    document.body.ondrop = (e) => {
      const files = e.dataTransfer.files
      this.handleDragAndDrop(files)
      e.preventDefault()
    }

    if (shouldRenderApplicationMenu()) {
      window.addEventListener('keydown', this.onWindowKeyDown)
      window.addEventListener('keyup', this.onWindowKeyUp)
    }
  }

  /**
   * On Windows pressing the Alt key and holding it down should
   * highlight the application menu.
   *
   * This method in conjunction with the onWindowKeyUp sets the
   * appMenuToolbarHighlight state when the Alt key (and only the
   * Alt key) is pressed.
   */
  private onWindowKeyDown = (event: KeyboardEvent) => {
    if (event.defaultPrevented) { return }

    if (this.isShowingModal) { return }

    if (shouldRenderApplicationMenu()) {
      if (event.key === 'Alt') {
        this.props.dispatcher.setAppMenuToolbarButtonHighlightState(true)
      } else if (event.altKey && !event.ctrlKey && !event.metaKey) {
        if (this.state.appMenuState.length) {
          const candidates = this.state.appMenuState[0].items
          const menuItemForAccessKey = findItemByAccessKey(event.key, candidates)

          if (menuItemForAccessKey && itemIsSelectable(menuItemForAccessKey)) {
            if (menuItemForAccessKey.type === 'submenuItem') {
              this.props.dispatcher.setAppMenuState(menu => menu
                .withReset()
                .withSelectedItem(menuItemForAccessKey)
                .withOpenedMenu(menuItemForAccessKey, true))

              this.props.dispatcher.showFoldout({ type: FoldoutType.AppMenu, enableAccessKeyNavigation: true, openedWithAccessKey: true })
            } else {
              this.props.dispatcher.executeMenuItem(menuItemForAccessKey)
            }

            event.preventDefault()
          }
        }
      } else if (!event.altKey) {
        this.props.dispatcher.setAppMenuToolbarButtonHighlightState(false)
      }
    }

    this.lastKeyPressed = event.key
  }

  /**
   * Open the application menu foldout when the Alt key is pressed.
   *
   * See onWindowKeyDown for more information.
   */
  private onWindowKeyUp = (event: KeyboardEvent) => {
    if (event.defaultPrevented) { return }

    if (shouldRenderApplicationMenu()) {
      if (event.key === 'Alt') {
        this.props.dispatcher.setAppMenuToolbarButtonHighlightState(false)

        if (this.lastKeyPressed === 'Alt') {
          if (this.state.currentFoldout && this.state.currentFoldout.type === FoldoutType.AppMenu) {
            this.props.dispatcher.closeFoldout()
          } else {
            this.props.dispatcher.setAppMenuState(menu => menu.withReset())
            this.props.dispatcher.showFoldout({ type: FoldoutType.AppMenu, enableAccessKeyNavigation: true })
          }
        }
      }
    }
  }

  private handleDragAndDrop(fileList: FileList) {
    const paths: string[] = []
    for (let i = 0; i < fileList.length; i++) {
      const path = fileList[i]
      paths.push(path.path)
    }

    this.addRepositories(paths)
  }

  private showFileBrowser() {
    const directories = remote.dialog.
        showOpenDialog({ properties: [ 'openDirectory', 'multiSelections' ] })
    if (directories && directories.length > 0) {
      this.addRepositories(directories)
    }
  }

  private removeRepository() {
    const repository = this.getRepository()

    if (!repository) {
      return
    }

    this.props.dispatcher.removeRepositories([ repository ])
  }

  private getRepository(): Repository | CloningRepository | null {
    const state = this.state.selectedState
    if (!state) { return null}

    return state.repository
  }

  private async addRepositories(paths: ReadonlyArray<string>) {
    const repositories = await this.props.dispatcher.addRepositories(paths)
    if (repositories.length) {
      this.props.dispatcher.selectRepository(repositories[0])
    }
  }

  private showRepositorySettings() {
    const repository = this.getRepository()

    if (!repository || repository instanceof CloningRepository) {
      return
    }
    this.props.dispatcher.showPopup({ type: PopupType.RepositorySettings, repository })
  }

  private viewRepositoryOnGitHub() {
    const url = this.getCurrentRepositoryGitHubURL()

    if (url) {
      this.props.dispatcher.openInBrowser(url)
      return
    }
  }

  /** Returns the URL to the current repository if hosted on GitHub */
  private getCurrentRepositoryGitHubURL() {
    const repository = this.getRepository()

    if (!repository || repository instanceof CloningRepository || !repository.gitHubRepository) {
      return null
    }

    return repository.gitHubRepository.htmlURL
  }

  private openShell() {
    const repository = this.getRepository()

    if (!repository || repository instanceof CloningRepository) {
      return
    }

    const repoFilePath = repository.path

    this.props.dispatcher.openShell(repoFilePath)
  }

  private renderTitlebar() {
    const winControls = __WIN32__
      ? <WindowControls />
      : null

    const titleBarClass = this.state.titleBarStyle === 'light' ? 'light-title-bar' : ''

    return (
      <div className={titleBarClass} id='desktop-app-title-bar'>
        <span className='app-title'>GitHub Desktop</span>
        {winControls}
      </div>
    )
  }

  private onPopupDismissed = () => {
    this.props.dispatcher.closePopup()
  }

  private onSignInDialogDismissed = () => {
    this.props.dispatcher.resetSignInState()
    this.onPopupDismissed()
  }

  private currentPopupContent(): JSX.Element | null {

    // Hide any dialogs while we're displaying an error
    if (this.state.errors.length) {
      return null
    }

    const popup = this.state.currentPopup
    if (!popup) { return null }

    if (popup.type === PopupType.RenameBranch) {
      return <RenameBranch dispatcher={this.props.dispatcher}
                           repository={popup.repository}
                           branch={popup.branch}/>
    } else if (popup.type === PopupType.DeleteBranch) {
      return <DeleteBranch dispatcher={this.props.dispatcher}
                           repository={popup.repository}
                           branch={popup.branch}
                           onDismissed={this.onPopupDismissed}/>
    } else if (popup.type === PopupType.ConfirmDiscardChanges) {
      return <DiscardChanges repository={popup.repository}
                             dispatcher={this.props.dispatcher}
                             files={popup.files}
                             onDismissed={this.onPopupDismissed}/>
    } else if (popup.type === PopupType.UpdateAvailable) {
      return <UpdateAvailable dispatcher={this.props.dispatcher}/>
    } else if (popup.type === PopupType.Preferences) {
      return <Preferences
        dispatcher={this.props.dispatcher}
        dotComUser={this.getDotComUser()}
        enterpriseUser={this.getEnterpriseUser()}
        onDismissed={this.onPopupDismissed}/>
    } else if (popup.type === PopupType.MergeBranch) {
      const repository = popup.repository
      const state = this.props.appStore.getRepositoryState(repository)
      return <Merge
        dispatcher={this.props.dispatcher}
        repository={repository}
        branches={state.branchesState.allBranches}
        onDismissed={this.onPopupDismissed}
      />
    } else if (popup.type === PopupType.RepositorySettings) {
      const repository = popup.repository
      const state = this.props.appStore.getRepositoryState(repository)

      return <RepositorySettings
        remote={state.remote}
        dispatcher={this.props.dispatcher}
        repository={repository}
        onDismissed={this.onPopupDismissed}
      />
    } else if (popup.type === PopupType.SignIn) {
      return (
        <SignIn
          signInState={this.state.signInState}
          dispatcher={this.props.dispatcher}
          onDismissed={this.onSignInDialogDismissed}
        />
      )
    }

    return assertNever(popup, `Unknown popup type: ${popup}`)
  }

  private renderPopup() {
    return (
      <ReactCSSTransitionGroup
        transitionName='modal'
        component='div'
        transitionEnterTimeout={dialogTransitionEnterTimeout}
        transitionLeaveTimeout={dialogTransitionLeaveTimeout}
      >
        {this.currentPopupContent()}
      </ReactCSSTransitionGroup>
    )
  }

  private clearError = (error: Error) => {
    this.props.dispatcher.clearError(error)
  }

  private renderAppError() {
    return (
      <AppError
        errors={this.state.errors}
        onClearError={this.clearError}
      />
    )
  }

  private renderApp() {
    return (
      <div id='desktop-app-contents'>
        {this.renderToolbar()}
        {this.renderRepository()}
        {this.renderPopup()}
        {this.renderAppError()}
      </div>
    )
  }

  private closeAppMenu = () => {
    this.props.dispatcher.closeFoldout()
  }

  private renderAppMenu = (): JSX.Element | null => {
    if (!this.state.appMenuState || !shouldRenderApplicationMenu()) {
      return null
    }

    const foldoutState = this.state.currentFoldout

    if (!foldoutState || foldoutState.type !== FoldoutType.AppMenu) {
      return null
    }

    return (
      <AppMenu
        state={this.state.appMenuState}
        dispatcher={this.props.dispatcher}
        onClose={this.closeAppMenu}
        enableAccessKeyNavigation={foldoutState.enableAccessKeyNavigation}
        openedWithAccessKey={foldoutState.openedWithAccessKey || false}
      />
    )
  }

  private onAppMenuDropdownStateChanged = (newState: DropdownState) => {
    if (newState === 'open') {
      this.props.dispatcher.setAppMenuState(menu => menu.withReset())
      this.props.dispatcher.showFoldout({ type: FoldoutType.AppMenu, enableAccessKeyNavigation: false })
    } else {
      this.props.dispatcher.closeFoldout()
    }
  }

  private renderAppMenuToolbarButton() {
    if (!this.state.appMenuState || !shouldRenderApplicationMenu()) {
      return null
    }

    const isOpen = this.state.currentFoldout
      && this.state.currentFoldout.type === FoldoutType.AppMenu

    const currentState: DropdownState = isOpen ? 'open' : 'closed'
    const className = classNames(
      'app-menu',
      { 'highlight': this.state.highlightAppMenuToolbarButton },
    )

    return <ToolbarDropdown
      className={className}
      icon={OcticonSymbol.threeBars}
      title='Menu'
      onDropdownStateChanged={this.onAppMenuDropdownStateChanged}
      dropdownContentRenderer={this.renderAppMenu}
      dropdownState={currentState} />
  }

  private renderRepositoryList = (): JSX.Element => {
    const selectedRepository = this.state.selectedState ? this.state.selectedState.repository : null
    const foldout = this.state.currentFoldout
    const expandAddRepository = !!foldout && foldout.type === FoldoutType.Repository && foldout.expandAddRepository
    return <RepositoriesList
      selectedRepository={selectedRepository}
      onSelectionChanged={this.onSelectionChanged}
      dispatcher={this.props.dispatcher}
      repositories={this.state.repositories}
      loading={this.state.loading}
      users={this.state.users}
      expandAddRepository={expandAddRepository}
    />
  }

  private onRepositoryDropdownStateChanged = (newState: DropdownState) => {
    newState === 'open'
      ? this.props.dispatcher.showFoldout({ type: FoldoutType.Repository, expandAddRepository: false })
      : this.props.dispatcher.closeFoldout()
  }

  private renderRepositoryToolbarButton() {
    const selection = this.state.selectedState

    const repository = selection ? selection.repository : null

    let icon: OcticonSymbol
    let title: string
    if (repository) {
      icon = iconForRepository(repository)
      title = repository.name
    } else {
      icon = OcticonSymbol.repo
      title = 'Select a repository'
    }

    const isOpen = this.state.currentFoldout && this.state.currentFoldout.type === FoldoutType.Repository

    const currentState: DropdownState = isOpen ? 'open' : 'closed'

    return <ToolbarDropdown
      icon={icon}
      title={title}
      description='Current repository'
      onDropdownStateChanged={this.onRepositoryDropdownStateChanged}
      dropdownContentRenderer={this.renderRepositoryList}
      dropdownState={currentState} />
  }

  private renderPushPullToolbarButton() {
    const selection = this.state.selectedState
    if (!selection || selection.type !== SelectionType.Repository) {
      return null
    }

    const isPublishing = Boolean(this.state.currentFoldout && this.state.currentFoldout.type === FoldoutType.Publish)

    const state = selection.state
    const remoteName = state.remote ? state.remote.name : null
    return <PushPullButton
      dispatcher={this.props.dispatcher}
      repository={selection.repository}
      aheadBehind={state.aheadBehind}
      remoteName={remoteName}
      lastFetched={state.lastFetched}
      networkActionInProgress={state.pushPullInProgress}
      isPublishing={isPublishing}
      users={this.state.users}
      signInState={this.state.signInState}/>
  }

  private renderBranchFoldout = (): JSX.Element | null => {
    const selection = this.state.selectedState

    // NB: This should never happen but in the case someone
    // manages to delete the last repository while the drop down is
    // open we'll just bail here.
    if (!selection || selection.type !== SelectionType.Repository) {
      return null
    }

    const repository = selection.repository

    const state = this.props.appStore.getRepositoryState(repository)

    const tip = state.branchesState.tip
    const currentBranch = tip.kind === TipState.Valid
      ? tip.branch
      : null

    const foldout = this.state.currentFoldout
    const expandCreateBranch = !!foldout && foldout.type === FoldoutType.Branch && foldout.expandCreateBranch

    return <Branches
      allBranches={state.branchesState.allBranches}
      recentBranches={state.branchesState.recentBranches}
      currentBranch={currentBranch}
      defaultBranch={state.branchesState.defaultBranch}
      expandCreateBranch={expandCreateBranch}
      dispatcher={this.props.dispatcher}
      repository={repository}
    />
  }

  private onBranchDropdownStateChanged = (newState: DropdownState) => {
    newState === 'open'
      ? this.props.dispatcher.showFoldout({ type: FoldoutType.Branch, expandCreateBranch: false })
      : this.props.dispatcher.closeFoldout()
  }

  private renderBranchToolbarButton(): JSX.Element | null {
    const selection = this.state.selectedState

    if (!selection || selection.type !== SelectionType.Repository) {
      return null
    }

    const tip = selection.state.branchesState.tip

    if (tip.kind === TipState.Unknown) {
      // TODO: this is bad and I feel bad
      return null
    }

    if (tip.kind === TipState.Unborn) {
      return <ToolbarDropdown
        className='branch-button'
        icon={OcticonSymbol.gitBranch}
        title='master'
        description='Current branch'
        onDropdownStateChanged={this.onBranchDropdownStateChanged}
        dropdownContentRenderer={this.renderBranchFoldout}
        dropdownState='closed' />
    }

    const isOpen = this.state.currentFoldout
      && this.state.currentFoldout.type === FoldoutType.Branch

    const currentState: DropdownState = isOpen ? 'open' : 'closed'

    if (tip.kind === TipState.Detached) {
      const title = `On ${tip.currentSha.substr(0,7)}`
      return <ToolbarDropdown
        className='branch-button'
        icon={OcticonSymbol.gitCommit}
        title={title}
        description='Detached HEAD'
        onDropdownStateChanged={this.onBranchDropdownStateChanged}
        dropdownContentRenderer={this.renderBranchFoldout}
        dropdownState={currentState} />
    }

    return <ToolbarDropdown
      className='branch-button'
      icon={OcticonSymbol.gitBranch}
      title={tip.branch.name}
      description='Current branch'
      onDropdownStateChanged={this.onBranchDropdownStateChanged}
      dropdownContentRenderer={this.renderBranchFoldout}
      dropdownState={currentState} />
  }

  private renderToolbar() {
    return (
      <Toolbar id='desktop-app-toolbar'>
        <div
          className='sidebar-section'
          style={{ width: this.state.sidebarWidth }}>
          {this.renderAppMenuToolbarButton()}
          {this.renderRepositoryToolbarButton()}
        </div>
        {this.renderBranchToolbarButton()}
        {this.renderPushPullToolbarButton()}
      </Toolbar>
    )
  }

  private renderRepository() {
    const selectedState = this.state.selectedState
    if (!selectedState) {
      return <NoRepositorySelected/>
    }

    if (selectedState.type === SelectionType.Repository) {
      return (
        <RepositoryView repository={selectedState.repository}
                        state={selectedState.state}
                        dispatcher={this.props.dispatcher}
                        emoji={this.state.emoji}
                        sidebarWidth={this.state.sidebarWidth}
                        commitSummaryWidth={this.state.commitSummaryWidth}
                        issuesStore={this.props.appStore.issuesStore}
                        gitHubUserStore={this.props.appStore.gitHubUserStore}/>
      )
    } else if (selectedState.type === SelectionType.CloningRepository) {
      return <CloningRepositoryView repository={selectedState.repository}
                                    state={selectedState.state}/>
    } else if (selectedState.type === SelectionType.MissingRepository) {
      return <MissingRepository repository={selectedState.repository} dispatcher={this.props.dispatcher} users={this.state.users} />
    } else {
      return assertNever(selectedState, `Unknown state: ${selectedState}`)
    }
  }

  private renderWelcomeFlow() {
    return (
      <Welcome
        dispatcher={this.props.dispatcher}
        appStore={this.props.appStore}
        signInState={this.state.signInState}
      />
    )
  }

  public render() {
    return (
      <div id='desktop-app-chrome'>
        {this.renderTitlebar()}
        {this.state.showWelcomeFlow ? this.renderWelcomeFlow() : this.renderApp()}
      </div>
    )
  }

  private onSelectionChanged = (repository: Repository | CloningRepository) => {
    this.props.dispatcher.selectRepository(repository)
    this.props.dispatcher.closeFoldout()

    if (repository instanceof Repository) {
      this.props.dispatcher.refreshGitHubRepositoryInfo(repository)
    }
  }
}

function NoRepositorySelected() {
  return (
    <div className='panel blankslate'>
      No repository selected
    </div>
  )
}<|MERGE_RESOLUTION|>--- conflicted
+++ resolved
@@ -33,11 +33,8 @@
 import { Merge } from './merge-branch'
 import { RepositorySettings } from './repository-settings'
 import { AppError } from './app-error'
-<<<<<<< HEAD
 import { MissingRepository } from './missing-repository'
-=======
 import { SignIn } from './sign-in'
->>>>>>> c84af6df
 
 /** The interval at which we should check for updates. */
 const UpdateCheckInterval = 1000 * 60 * 60 * 4
